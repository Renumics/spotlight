--- conflicted
+++ resolved
@@ -105,11 +105,7 @@
     } else if (scale === 'linear') {
         numTicks = Math.round(height / 30);
     } else if (scale === 'mel') {
-<<<<<<< HEAD
         numTicks = Math.round(height / 40);
-=======
-        numTicks = Math.round(height / 30);
->>>>>>> 6e298596
     } else {
         numTicks = 5;
     }
@@ -130,22 +126,15 @@
                 return `${freqType(x).toFixed(1)} ${unitType(x)}`;
             });
     } else if (scale === 'mel') {
-<<<<<<< HEAD
         const domain: [number, number] = [DOMAIN_LOWER_LIMIT, upperLimit];
         const range: [number, number] = [height, 0];
         const scale = melScale().domain(domain).range(range);
-=======
-        const domain = [LOG_DOMAIN_LOWER_LIMIT, upperLimit];
-        const range = [height, 0];
-        const scale = d3.scaleLog(domain, range);
->>>>>>> 6e298596
 
         axis = d3
             .axisRight(scale)
             .scale(scale)
             .tickPadding(1)
             .tickSizeOuter(0)
-<<<<<<< HEAD
             .ticks(numTicks)
             .tickFormat(
                 (x: number) =>
@@ -153,11 +142,6 @@
                         fromMelScale(x).valueOf()
                     )}`
             );
-=======
-            .ticks(numTicks, (x: number) => {
-                return `${hzToMel(x).toFixed(1)}`;
-            });
->>>>>>> 6e298596
     } else {
         const domain = [upperLimit, 0];
         const range = [0, height];
@@ -365,7 +349,6 @@
                 if (freqScale === 'logarithmic') {
                     value = heightScale(scaleFunc.invert(height - y));
                 } else if (freqScale === 'linear') {
-<<<<<<< HEAD
                     value = heightScale(height - y);
                 } else if (freqScale === 'mel') {
                     const scaleFunc = melScale()
@@ -373,11 +356,6 @@
                         .range(range);
                     heightScale = d3.scaleLinear([0, upperLimit], [0, FFT_SAMPLES / 2]);
                     value = heightScale(scaleFunc.invert(height - y));
-=======
-                    value = Math.abs(heightScale(height - y));
-                } else if (freqScale === 'mel') {
-                    value = hzToMel(scaleFunc.invert(height - y));
->>>>>>> 6e298596
                 }
 
                 const indexA = Math.floor(value);
@@ -569,7 +547,6 @@
 
                 <div ref={wavesurferElement} />
             </div>
-            wiki
             {
                 // Add the menubar as last component, so that it is rendered on top
                 // We don't use a z-index for this, because it interferes with the rendering of the contained menus
