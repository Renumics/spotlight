import _ from 'lodash';
import levenshtein from 'fast-levenshtein';
import { Metric } from './types';
import { computeConfusion } from './confusion';
<<<<<<< HEAD
import { bleu } from 'bleu-score';
=======
import rouge from 'rouge';
>>>>>>> 0fd33d8b

export const METRICS: Record<string, Metric> = {
    sum: {
        signature: {
            X: ['int', 'float', 'bool'],
        },
        compute: ([values]) => +_(values).reject(_.isNaN).sum() ?? NaN,
    },
    mean: {
        signature: {
            X: ['int', 'float', 'bool'],
        },
        compute: ([values]) => +_(values).reject(_.isNaN).mean() ?? NaN,
    },
    min: {
        signature: {
            X: ['int', 'float'],
        },
        compute: ([values]) => _.min(values as number[]) ?? NaN,
    },
    max: {
        signature: {
            X: ['int', 'float'],
        },
        compute: ([values]) => _.max(values as number[]) ?? NaN,
    },
    count: {
        signature: {
            X: ['int', 'float'],
        },
        compute: ([values]) => values.length,
    },
    accuracy: {
        signature: {
            X: ['bool', 'int', 'Category'],
            Y: ['bool', 'int', 'Category'],
        },
        compute: ([actualValues, assignedValues]) => {
            const all = actualValues.length;
            let correct = 0;

            for (let i = 0; i < actualValues.length; i++) {
                const actual = actualValues[i];
                const assigned = assignedValues[i];

                if (actual === assigned) {
                    correct++;
                }
            }

            return correct / all;
        },
    },
    F1: {
        signature: {
            X: ['bool'],
            Y: ['bool'],
        },
        compute: ([actualValues, assignedValues]) => {
            const {
                truePositives: tp,
                falsePositives: fp,
                falseNegatives: fn,
            } = computeConfusion(
                actualValues as boolean[],
                assignedValues as boolean[]
            );

            return (2 * tp) / (2 * tp + fp + fn);
        },
    },
    MCC: {
        signature: {
            X: ['bool'],
            Y: ['bool'],
        },
        compute: ([actualValues, assignedValues]) => {
            const {
                truePositives: tp,
                trueNegatives: tn,
                falsePositives: fp,
                falseNegatives: fn,
            } = computeConfusion(
                actualValues as boolean[],
                assignedValues as boolean[]
            );

            if (tp + tn === actualValues.length) return 1;
            if (fp + fn === actualValues.length) return 0;

            return (
                (tp * tn - fp * fn) /
                Math.sqrt((tp + fp) * (tp + fn) * (tn + fp) * (tn + fn))
            );
        },
    },
<<<<<<< HEAD
    bleu_score: {
=======
    ROUGE1: {
        signature: {
            X: 'str',
            Y: 'str',
        },
        compute: ([referenceSummary, generatedSummary]) => {
            return rouge.n(referenceSummary, generatedSummary, { n: 1 });
        },
    },
    ROUGE2: {
        signature: {
            X: 'str',
            Y: 'str',
        },
        compute: ([referenceSummary, generatedSummary]) => {
            return rouge.n(referenceSummary, generatedSummary, { n: 2 });
        },
    },
    levenshtein: {
>>>>>>> 0fd33d8b
        signature: {
            X: ['str'],
            Y: ['str'],
        },
        compute: ([actualValues, assignedValues]) => {
<<<<<<< HEAD
            const scores = [];
            
            for (let i = 0; i < actualValues.length; i++) {
                const references = actualValues[i];
                const candidate = assignedValues[i];
                scores.push(bleu(references, candidate));
            }
            
            const mean_bleu_score = _.mean(scores);
            return mean_bleu_score;
=======
            let sum = 0;

            for (let i = 0; i < actualValues.length; i++) {
                const actual = actualValues[i];
                const assigned = assignedValues[i];

                const dist = levenshtein.get(actual as string, assigned as string);
                sum += dist;
            }

            return sum / actualValues.length;
>>>>>>> 0fd33d8b
        },
    },
};<|MERGE_RESOLUTION|>--- conflicted
+++ resolved
@@ -2,11 +2,8 @@
 import levenshtein from 'fast-levenshtein';
 import { Metric } from './types';
 import { computeConfusion } from './confusion';
-<<<<<<< HEAD
 import { bleu } from 'bleu-score';
-=======
 import rouge from 'rouge';
->>>>>>> 0fd33d8b
 
 export const METRICS: Record<string, Metric> = {
     sum: {
@@ -103,9 +100,24 @@
             );
         },
     },
-<<<<<<< HEAD
-    bleu_score: {
-=======
+    BLEU1: {
+        signature: {
+            X: ['str'],
+            Y: ['str'],
+        },
+        compute: ([actualValues, assignedValues]) => {
+            const scores = [];
+
+            for (let i = 0; i < actualValues.length; i++) {
+                const references = actualValues[i];
+                const candidate = assignedValues[i];
+                scores.push(bleu(references as string, candidate as string, 1));
+            }
+
+            const mean_bleu_score = _.mean(scores);
+            return mean_bleu_score;
+        },
+    },
     ROUGE1: {
         signature: {
             X: 'str',
@@ -125,24 +137,11 @@
         },
     },
     levenshtein: {
->>>>>>> 0fd33d8b
         signature: {
             X: ['str'],
             Y: ['str'],
         },
         compute: ([actualValues, assignedValues]) => {
-<<<<<<< HEAD
-            const scores = [];
-            
-            for (let i = 0; i < actualValues.length; i++) {
-                const references = actualValues[i];
-                const candidate = assignedValues[i];
-                scores.push(bleu(references, candidate));
-            }
-            
-            const mean_bleu_score = _.mean(scores);
-            return mean_bleu_score;
-=======
             let sum = 0;
 
             for (let i = 0; i < actualValues.length; i++) {
@@ -154,7 +153,6 @@
             }
 
             return sum / actualValues.length;
->>>>>>> 0fd33d8b
         },
     },
 };