import { DataKind } from '../../datatypes';

<<<<<<< HEAD
export type ValueArray = number[] | Int32Array | boolean[] | string;
=======
export type ValueArray = number[] | Int32Array | boolean[] | string[];
>>>>>>> d568872b

export interface Metric {
    signature: Record<string, DataKind | DataKind[]>;
    compute: (values: ValueArray[]) => number;
}<|MERGE_RESOLUTION|>--- conflicted
+++ resolved
@@ -1,10 +1,6 @@
 import { DataKind } from '../../datatypes';
 
-<<<<<<< HEAD
-export type ValueArray = number[] | Int32Array | boolean[] | string;
-=======
 export type ValueArray = number[] | Int32Array | boolean[] | string[];
->>>>>>> d568872b
 
 export interface Metric {
     signature: Record<string, DataKind | DataKind[]>;
