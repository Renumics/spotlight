import { Widget } from '../types';
import WidgetContainer from '../../components/ui/WidgetContainer';
import WidgetMenu from '../../components/ui/WidgetMenu';
import WidgetContent from '../../components/ui/WidgetContent';
import BrainIcon from '../../icons/Brain';
import DeleteIcon from '../../icons/Delete';
import tw from 'twin.macro';
import { KeyboardEvent, useCallback, useRef, useState } from 'react';
import Spinner from '../../components/ui/Spinner';
import Button from '../../components/ui/Button';
import chatService from '../../services/chat';
import { Problem } from '../../types';

interface Message {
    content: string;
    processing?: boolean;
    isError?: boolean;
}

const LLMWidget: Widget = () => {
    const [chat, setChat] = useState<Array<Message>>([]);
    const [processing, setProcessing] = useState(false);

    const queryInputRef = useRef<HTMLInputElement>(null);

    const handleKeyUp = useCallback((e: KeyboardEvent) => {
        if (!queryInputRef.current) return;

        if (e.key == 'Enter') {
            const query = queryInputRef.current.value;
            queryInputRef.current.value = '';
            setProcessing(true);
            setChat((state) => [...state, { content: query }]);

            const processQuery = async () => {
                try {
                    setChat((messages) => [
                        ...messages,
                        { content: '', processing: true },
                    ]);

                    const stream = chatService.stream(query);
                    for await (const response of stream) {
                        setChat((messages) => {
                            const lastMsg = messages[messages.length - 1];
                            return [
                                ...messages.slice(0, messages.length - 1),
                                {
                                    content: lastMsg.content + response,
                                    processing: true,
                                },
                            ];
                        });
                    }
                    setChat((messages) => {
                        const lastMsg = messages[messages.length - 1];
                        return [
                            ...messages.slice(0, messages.length - 1),
                            { content: lastMsg.content, processing: false },
                        ];
                    });
                } catch (e) {
                    const problem = e as Problem;
                    setChat((messages) => {
                        return [
                            ...messages.slice(0, messages.length - 1),
                            {
                                content: `${problem.title}\n${problem.detail}`,
                                processing: false,
                                isError: true,
                            },
                        ];
                    });
                } finally {
                    setProcessing(false);
                }
            };
            processQuery();
        }
    }, []);

    const clearChat = () => setChat([]);

    // TODO: scroll with new messages
    // TODO: only scroll message container

    return (
        <WidgetContainer>
            <WidgetMenu tw="flex flex-row justify-end">
                <Button onClick={clearChat}>
                    <DeleteIcon />
                </Button>
            </WidgetMenu>
            <WidgetContent tw="flex flex-col bg-gray-300 text-sm">
                <div tw="flex-grow flex flex-col p-1 space-y-1">
                    {chat.map((message, i) => (
                        <div
                            tw="bg-gray-100 px-1 py-0.5 rounded whitespace-pre-wrap"
<<<<<<< HEAD
=======
                            css={[message.isError && tw`bg-red-100`]}
>>>>>>> 37237eee
                            key={i}
                        >
                            {message.content}
                            {message.processing && <Spinner tw="w-4 h-4" />}
                        </div>
                    ))}
                </div>
                <div tw="p-1 relative">
                    <input
                        ref={queryInputRef}
                        disabled={processing}
                        tw="w-full bg-gray-100 disabled:bg-gray-200 py-0.5 px-1 border rounded"
                        placeholder={processing ? '' : 'Query'}
                        onKeyUp={handleKeyUp}
                    />
                    <div
                        tw="absolute top-0 left-0 h-full flex items-center"
                        css={[!processing && tw`hidden`]}
                    >
                        <Spinner tw="mx-1.5 w-4 h-4" />
                    </div>
                </div>
            </WidgetContent>
        </WidgetContainer>
    );
};

LLMWidget.key = 'LLMWidget';
LLMWidget.defaultName = 'Chat';
LLMWidget.icon = BrainIcon;

export default LLMWidget;<|MERGE_RESOLUTION|>--- conflicted
+++ resolved
@@ -96,10 +96,7 @@
                     {chat.map((message, i) => (
                         <div
                             tw="bg-gray-100 px-1 py-0.5 rounded whitespace-pre-wrap"
-<<<<<<< HEAD
-=======
                             css={[message.isError && tw`bg-red-100`]}
->>>>>>> 37237eee
                             key={i}
                         >
                             {message.content}
