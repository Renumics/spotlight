"""
    Spotlight core plugin
    Provides core datatypes and sources.
"""

from renumics.spotlight.app import SpotlightApp

from .api import (
    config as config_api,
)
from .api import (
    filebrowser as file_api,
)
from .api import (
    issues as issues_api,
)
from .api import (
    layout as layout_api,
)
from .api import (
    table as table_api,
)

__version__ = "0.0.1"
__priority__ = 0


def __register__() -> None:
    """
    register data sources
    """
    from . import (
        hdf5_data_source,  # noqa: F401
        huggingface_datasource,  # noqa: F401
<<<<<<< HEAD
        arrow_dataset_source,  # noqa: F401
=======
        pandas_data_source,  # noqa: F401
>>>>>>> 32aef9aa
    )


def __activate__(app: SpotlightApp) -> None:
    """
    setup additional api routes
    """
    app.include_router(layout_api.router, prefix="/api/layout")
    app.include_router(table_api.router, prefix="/api/table")
    app.include_router(file_api.router, prefix="/api/browse")
    app.include_router(config_api.router, prefix="/api/config")
    app.include_router(issues_api.router, prefix="/api/issues")<|MERGE_RESOLUTION|>--- conflicted
+++ resolved
@@ -30,13 +30,10 @@
     register data sources
     """
     from . import (
+        arrow_dataset_source,  # noqa: F401
         hdf5_data_source,  # noqa: F401
         huggingface_datasource,  # noqa: F401
-<<<<<<< HEAD
-        arrow_dataset_source,  # noqa: F401
-=======
         pandas_data_source,  # noqa: F401
->>>>>>> 32aef9aa
     )
 
 
