"""
This module provides interfaces for websockets.
"""

import asyncio
from typing import (
    Any,
    Coroutine,
    Dict,
    Optional,
    Set,
    Callable,
    Tuple,
    Type,
    cast,
)

import numpy as np
import orjson
import pandas as pd
from fastapi import WebSocket, WebSocketDisconnect
from loguru import logger
from openai import OpenAI
from pydantic import BaseModel
from typing_extensions import Literal

from renumics.spotlight.data_store import DataStore
from .exceptions import GenerationIDMismatch, Problem
from .tasks import TaskManager, TaskCancelled
from .tasks.reduction import compute_umap, compute_pca

openai_client = OpenAI()

class Message(BaseModel):
    """
    Common websocket message model.
    """

    type: str
    data: Any


class RefreshMessage(Message):
    """
    Refresh message model
    """

    type: Literal["refresh"] = "refresh"
    data: Any = None


class ResetLayoutMessage(Message):
    """
    Reset layout message model
    """

    type: Literal["resetLayout"] = "resetLayout"
    data: Any = None


class TaskData(BaseModel):
    task: str
    widget_id: str
    task_id: str
    generation_id: Optional[int]
    args: Any


class UnknownMessageType(Exception):
    """
    Websocket message type is unknown.
    """


class SerializationError(Exception):
    """
    Failed to serialize the WS message
    """


PayloadType = Type[BaseModel]
MessageHandler = Callable[[Any, "WebsocketConnection"], Coroutine[Any, Any, Any]]
MessageHandlerSpec = Tuple[PayloadType, MessageHandler]
MESSAGE_HANDLERS: Dict[str, MessageHandlerSpec] = {}


def register_message_handler(
    message_type: str, handler_spec: MessageHandlerSpec
) -> None:
    MESSAGE_HANDLERS[message_type] = handler_spec


def message_handler(
    message_type: str, payload_type: Type[BaseModel]
) -> Callable[[MessageHandler], MessageHandler]:
    def decorator(handler: MessageHandler) -> MessageHandler:
        register_message_handler(message_type, (payload_type, handler))
        return handler

    return decorator


class WebsocketConnection:
    """
    Wraps websocket and dispatches messages to message handlers.
    """

    websocket: WebSocket
    manager: "WebsocketManager"

    def __init__(self, websocket: WebSocket, manager: "WebsocketManager") -> None:
        self.websocket = websocket
        self.manager = manager

    async def send_async(self, message: Message) -> None:
        """
        Send a message async.
        """

        try:
            json_text = orjson.dumps(
                message.model_dump(), option=orjson.OPT_SERIALIZE_NUMPY
            ).decode()
        except TypeError as e:
            raise SerializationError(str(e))
        try:
            await self.websocket.send_text(json_text)
        except WebSocketDisconnect:
            self._on_disconnect()
        except RuntimeError:
            # connection already disconnected
            pass

    def send(self, message: Message) -> None:
        """
        Send a message without async.
        """
        self.manager.loop.create_task(self.send_async(message))

    def _on_disconnect(self) -> None:
        self.manager.on_disconnect(self)
        self.task_manager.cancel(tag=id(self))

    async def listen(self) -> None:
        """
        Wait for websocket connection and handle incoming messages.
        """
        await self.websocket.accept()
        self.manager.on_connect(self)
        try:
            while True:
                try:
                    raw_message = await self.websocket.receive_text()
                    message = Message(**orjson.loads(raw_message))
                except UnknownMessageType as e:
                    logger.warning(str(e))
                else:
                    logger.info(f"WS message with type {message.type} received.")
                    if handler_spec := MESSAGE_HANDLERS.get(message.type):
                        payload_type, handler = handler_spec
                        asyncio.create_task(handler(payload_type(**message.data), self))
                    else:
                        logger.error(f"Unknown message received: {message.type}")
        except WebSocketDisconnect:
            self._on_disconnect()

    @property
    def task_manager(self) -> TaskManager:
        """
        The app's task manager
        """
        return self.websocket.app.task_manager


ConnectCallback = Callable[[int], None]


class WebsocketManager:
    """
    Manages websocket connections.
    """

    loop: asyncio.AbstractEventLoop
    connections: Set[WebsocketConnection]
    _disconnect_callbacks: Set[ConnectCallback]
    _connect_callbacks: Set[ConnectCallback]

    def __init__(self, loop: asyncio.AbstractEventLoop) -> None:
        self.loop = loop
        self.connections = set()
        self._disconnect_callbacks = set()
        self._connect_callbacks = set()

    def create_connection(self, websocket: WebSocket) -> WebsocketConnection:
        """
        Create a new websocket connection.
        """
        return WebsocketConnection(websocket, self)

    def broadcast(self, message: Message) -> None:
        """
        Send message to all connected clients.
        """
        for connection in self.connections:
            connection.send(message)

    def add_disconnect_callback(self, callback: ConnectCallback) -> None:
        """
        Add a listener that is notified after a connection terminates
        """
        self._disconnect_callbacks.add(callback)

    def remove_disconnect_callback(self, callback: ConnectCallback) -> None:
        """
        Remove the provided listener if possible
        """
        try:
            self._disconnect_callbacks.remove(callback)
        except KeyError:
            pass

    def add_connect_callback(self, callback: ConnectCallback) -> None:
        """
        Add a listener that is notified after a connection is initialized
        """
        self._connect_callbacks.add(callback)

    def remove_connect_callback(self, callback: ConnectCallback) -> None:
        """
        Remove the provided listener if possible
        """
        try:
            self._connect_callbacks.remove(callback)
        except KeyError:
            pass

    def on_connect(self, connection: WebsocketConnection) -> None:
        """
        Handle a new conection
        """
        self.connections.add(connection)
        for callback in self._connect_callbacks:
            callback(len(self.connections))

    def on_disconnect(self, connection: WebsocketConnection) -> None:
        """
        Handle the termination of an existing connection
        """
        self.connections.remove(connection)
        for callback in self._disconnect_callbacks:
            callback(len(self.connections))


TASK_FUNCS = {"umap": compute_umap, "pca": compute_pca}


@message_handler("task", TaskData)
async def _(data: TaskData, connection: WebsocketConnection) -> None:
    data_store: Optional[DataStore] = connection.websocket.app.data_store
    if data_store is None:
        return None

    if data.generation_id:
        try:
            data_store.check_generation_id(data.generation_id)
        except GenerationIDMismatch:
            return

    try:
        task_func = TASK_FUNCS[data.task]
        result = await connection.task_manager.run_async(
            task_func,  # type: ignore
            args=(data_store,),
            kwargs=data.args,
            name=data.widget_id,
            tag=id(connection),
        )
        points = cast(np.ndarray, result[0])
        valid_indices = cast(np.ndarray, result[1])
    except TaskCancelled:
        pass
    except Problem as e:
        logger.exception(e)
        msg = Message(
            type="task.error",
            data={
                "task_id": data.task_id,
                "error": {
                    "type": type(e).__name__,
                    "title": e.title,
                    "detail": e.detail,
                },
            },
        )
        await connection.send_async(msg)
    except Exception as e:
        logger.exception(e)
        msg = Message(
            type="task.error",
            data={
                "task_id": data.task_id,
                "error": {
                    "type": type(e).__name__,
                    "title": type(e).__name__,
                    "detail": type(e).__doc__,
                },
            },
        )
        await connection.send_async(msg)
    else:
        msg = Message(
            type="task.result",
            data={
                "task_id": data.task_id,
                "result": {"points": points, "indices": valid_indices},
            },
        )
        try:
            await connection.send_async(msg)
        except SerializationError as e:
            error_msg = Message(
                type="task.error",
                data={
                    "task_id": data.task_id,
                    "error": {
                        "type": type(e).__name__,
                        "title": "Serialization Error",
                        "detail": str(e),
                    },
                },
            )
            await connection.send_async(error_msg)


class ChatData(BaseModel):
    chat_id: str
    message: str


sql_prompt_race = """
### Instructions:
Your task is to convert a question into a SQL query, given a Postgres database schema.
Adhere to these rules:
- **Deliberately go through the question and database schema word by word** to appropriately answer the question
- **Use Table Aliases** to prevent ambiguity. For example, `SELECT table1.col1, table2.col1 FROM table1 JOIN table2 ON table1.id = table2.id`.
- When creating a ratio, always cast the numerator as float

### Input:
Generate a SQL query that answers the question `{question}`.
This query will run on a database whose schema is represented in this string:
CREATE TABLE df (
  time INTERVAL, -- Session time when the lap time was set (end of lap)
  driver VARCHAR, -- Name of the driver as a 3 letter code
  drivernumber VARCHAR, -- Driver identifier
  laptime INTERVAL, -- The recorded lap time is the time the driver needed to complete this lap
  lapnumber DOUBLE, -- the number of the current lap starting with 0 for the first lap
  stint DOUBLE, -- Stint number
  pitouttime INTERVAL, -- Session time when the car exited the pit
  pittntime INTERVAL, -- Session time when the car entered the pit
  sector1time INTERVAL, -- Recorded sector 1 time in nanoseconds
  sector2time INTERVAL, -- Recorded sector 2 time in nanoseconds
  sector3time INTERVAL, -- Recorded sector 3 time in nanoseconds
  sector1sessiontime INTERVAL, -- Session time when the sector 1 time was set (end of sector 1)
  sector2sessiontime INTERVAL, -- Session time when the sector 2 time was set (end of sector 2)
  sector3sessiontime INTERVAL, -- Session time when the sector 3 time was set (end of sector 3)
  speedi1 DOUBLE, -- Speedtrap sector 1 in km/h
  speedi2 DOUBLE, -- Speedtrap sector 2 in km/h
  speedfl DOUBLE, -- Speedtrap finish line in km/h
  speedst DOUBLE, -- Speedtrap on the longest straight in km/h
  ispersonalbest BOOLEAN, -- Flag that indicates whether this lap is the official personal best lap of a driver of all times.
  compound VARCHAR, -- Tyres compound name
  tyrelife DOUBLE, -- Tyre life in laps
  freshtyre BOOLEAN, -- Flag that indicates whether the tyres were fresh at the start of the lap
  team VARCHAR, -- Name of team the driver is driving for
  lapstarttime INTERVAL, -- Session time at the start of the lap
  lapstartdate TIMESTAMP_NS, -- Timestamp at the start of the lap
  trackstatus VARCHAR, -- A string that contains track status numbers for all track status that occurred during this lap
  position DOUBLE -- Position of the car at the end of the lap
  deleted BOOLEAN -- Indicates that a lap was deleted by the stewards, for example because of a track limits violation.
  deletedreason VARCHAR -- Gives the reason for a lap time .
  isaccurate BOOLEAN -- Indicates that the lap start and end time are synced correctly with other lapsdeletion
  event VARCHAR -- Name of the event
);



### Response:
Based on your instructions, here is the SQL query I have generated to answer the question `{question}`
```sql
"""

@message_handler("chat", ChatData)
async def _(data: ChatData, connection: WebsocketConnection) -> None:
    data_store: Optional[DataStore] = connection.websocket.app.data_store
    if not data_store:
        print("no datastore")
        return

    data_source = data_store.data_source
    if not hasattr(data_source, "sql"):
        print("no sql method")
        print(data_source.__class__)
        return

<<<<<<< HEAD
    completion = openai_client.chat.completions.create(
        model="gpt-4",
        messages=[{"role": "user", "content": sql_prompt_race.format(question=data.message)}],
        stream=False,
    )

    response = completion.choices[0].message.content
    if response is None:
        print("no response")
        response = ""
    print(response)

    sql_statement = response[:response.find("```")]

    print(sql_statement)

    try:
        df: pd.DataFrame = data_source.sql(sql_statement)
    except:
        df = pd.DataFrame()

    table_summary_prompt = """
    You are an assistant for question-answering tasks. Use the provided sql query result to answer the question. If you don't know the answer, just say that you don't know. Use three sentences maximum and keep the answer concise.
    Question: {question}
    Query Result: {query_result}
    Answer:"""

    print(table_summary_prompt.format(question=data.message, query_result=df.to_markdown()))

    # await connection.send_async(Message(type="chat.response", data={"chat_id": data.chat_id, "message": response}))
    # await connection.send_async(Message(type="chat.response", data={"chat_id": data.chat_id, "message": ""}))

    prompt = table_summary_prompt.format(question=data.message, query_result=df.to_markdown())

    completion = openai_client.chat.completions.create(
        model="gpt-4",
        messages=[{"role": "user", "content": prompt}],
        stream=True,
    )

    for chunk in completion:
        print(chunk.choices[0].delta)
        content = chunk.choices[0].delta.content
        if content:
            await connection.send_async(
                Message(
                    type="chat.response",
                    data={"chat_id": data.chat_id, "message": chunk.choices[0].delta.content},
                )
            )
    await connection.send_async(
        Message(
            type="chat.response",
            data={"chat_id": data.chat_id, "message": ""},
        )
    )


    # res = data_source.sql("SELECT team from f1_laps LIMIT 5")

#     async with httpx.AsyncClient(
#         base_url="http://127.0.0.1:11434/api/", timeout=None
#     ) as ollama_client:
#         res = await ollama_client.post("generate", json={
#             "model": "sqlcoder:15b",
#             "stream": False,
#             "prompt": sql_prompt_race.format(question=data.message)
#         })
#
#         response = res.json()["response"]
#         sql_statement = response[:response.find("```")]
#
#         print(f"sql recieved: {sql_statement}")
#
#         try:
#             df: pd.DataFrame = data_source.sql(sql_statement)
#         except:
#             df = pd.DataFrame()
#
#         # await connection.send_async(Message(type="chat.response", data={"chat_id": data.chat_id, "message": df.to_markdown()}))
#         # await connection.send_async(Message(type="chat.response", data={"chat_id": data.chat_id, "message": ""}))
#
#         table_summary_prompt = """
# You are an assistant for question-answering tasks. Use the provided sql query result to answer the question. If you don't know the answer, just say that you don't know. Use three sentences maximum and keep the answer concise.
# Question: {question}
# Query Result: {query_result}
# Answer:"""
#
#         print(table_summary_prompt.format(question=data.message, query_result=df.to_markdown()))
#
#         async with ollama_client.stream(
#             "POST",
#             "chat",
#             json={
#                 "model": "openhermes2",
#                 "stream": True,
#                 "messages": [{"role": "user", "content": table_summary_prompt.format(question=data.message, query_result=df.to_markdown())}]
#             },
#             timeout=None,
#         ) as stream:
#             async for chunk in stream.aiter_text():
#                 try:
#                     response = json.loads(chunk)
#                 except json.JSONDecodeError:
#                     break
#                 llm_response = response["message"]["content"]
#
#                 await connection.send_async(
#                     Message(
#                         type="chat.response",
#                         data={"chat_id": data.chat_id, "message": llm_response},
#                     )
#                 )
=======
    try:
        async with httpx.AsyncClient(
            base_url="http://localhost:11434/api/"
        ) as ollama_client:
            async with ollama_client.stream(
                "POST",
                "chat",
                json={
                    "model": "openhermes2",
                    "stream": True,
                    "messages": [{"role": "user", "content": data.message}],
                },
                timeout=None,
            ) as stream:
                async for chunk in stream.aiter_text():
                    try:
                        response = json.loads(chunk)
                    except json.JSONDecodeError:
                        break
                    llm_response = response["message"]["content"]

                    await connection.send_async(
                        Message(
                            type="chat.response",
                            data={"chat_id": data.chat_id, "message": llm_response},
                        )
                    )
    except Exception as e:
        logger.exception(e)
        msg = Message(
            type="chat.error",
            data={
                "chat_id": data.chat_id,
                "error": {
                    "type": type(e).__name__,
                    "title": type(e).__name__,
                    "detail": str(e),
                },
            },
        )
        await connection.send_async(msg)
>>>>>>> 37237eee
<|MERGE_RESOLUTION|>--- conflicted
+++ resolved
@@ -30,6 +30,7 @@
 from .tasks.reduction import compute_umap, compute_pca
 
 openai_client = OpenAI()
+
 
 class Message(BaseModel):
     """
@@ -389,6 +390,7 @@
 ```sql
 """
 
+
 @message_handler("chat", ChatData)
 async def _(data: ChatData, connection: WebsocketConnection) -> None:
     data_store: Optional[DataStore] = connection.websocket.app.data_store
@@ -402,148 +404,77 @@
         print(data_source.__class__)
         return
 
-<<<<<<< HEAD
-    completion = openai_client.chat.completions.create(
-        model="gpt-4",
-        messages=[{"role": "user", "content": sql_prompt_race.format(question=data.message)}],
-        stream=False,
-    )
-
-    response = completion.choices[0].message.content
-    if response is None:
-        print("no response")
-        response = ""
-    print(response)
-
-    sql_statement = response[:response.find("```")]
-
-    print(sql_statement)
-
     try:
+        text2sql_completion = openai_client.chat.completions.create(
+            model="gpt-4",
+            messages=[
+                {
+                    "role": "user",
+                    "content": sql_prompt_race.format(question=data.message),
+                }
+            ],
+            stream=False,
+        )
+
+        response = text2sql_completion.choices[0].message.content
+        if response is None:
+            print("no response")
+            response = ""
+        print(response)
+
+        sql_statement = response[: response.find("```")]
+
+        print(sql_statement)
+
         df: pd.DataFrame = data_source.sql(sql_statement)
-    except:
-        df = pd.DataFrame()
-
-    table_summary_prompt = """
-    You are an assistant for question-answering tasks. Use the provided sql query result to answer the question. If you don't know the answer, just say that you don't know. Use three sentences maximum and keep the answer concise.
-    Question: {question}
-    Query Result: {query_result}
-    Answer:"""
-
-    print(table_summary_prompt.format(question=data.message, query_result=df.to_markdown()))
-
-    # await connection.send_async(Message(type="chat.response", data={"chat_id": data.chat_id, "message": response}))
-    # await connection.send_async(Message(type="chat.response", data={"chat_id": data.chat_id, "message": ""}))
-
-    prompt = table_summary_prompt.format(question=data.message, query_result=df.to_markdown())
-
-    completion = openai_client.chat.completions.create(
-        model="gpt-4",
-        messages=[{"role": "user", "content": prompt}],
-        stream=True,
-    )
-
-    for chunk in completion:
-        print(chunk.choices[0].delta)
-        content = chunk.choices[0].delta.content
-        if content:
-            await connection.send_async(
-                Message(
-                    type="chat.response",
-                    data={"chat_id": data.chat_id, "message": chunk.choices[0].delta.content},
+
+        rows = len(df.axes[0])
+        cols = len(df.axes[1])
+
+        if rows * cols > 100:
+            df = df.head(10)
+
+        table_summary_prompt = """
+        You are an assistant for question-answering tasks. Use the provided sql query result to answer the question. If you don't know the answer, just say that you don't know. Use three sentences maximum and keep the answer concise.
+        Question: {question}
+        Query Result: {query_result}
+        Answer:"""
+
+        print(
+            table_summary_prompt.format(
+                question=data.message, query_result=df.to_markdown()
+            )
+        )
+
+        prompt = table_summary_prompt.format(
+            question=data.message, query_result=df.to_markdown()
+        )
+
+        completion = openai_client.chat.completions.create(
+            model="gpt-4",
+            messages=[{"role": "user", "content": prompt}],
+            stream=True,
+        )
+
+        for chunk in completion:
+            print(chunk.choices[0].delta)
+            content = chunk.choices[0].delta.content
+            if content:
+                await connection.send_async(
+                    Message(
+                        type="chat.response",
+                        data={
+                            "chat_id": data.chat_id,
+                            "message": chunk.choices[0].delta.content,
+                        },
+                    )
                 )
+        await connection.send_async(
+            Message(
+                type="chat.response",
+                data={"chat_id": data.chat_id, "message": ""},
             )
-    await connection.send_async(
-        Message(
-            type="chat.response",
-            data={"chat_id": data.chat_id, "message": ""},
-        )
-    )
-
-
-    # res = data_source.sql("SELECT team from f1_laps LIMIT 5")
-
-#     async with httpx.AsyncClient(
-#         base_url="http://127.0.0.1:11434/api/", timeout=None
-#     ) as ollama_client:
-#         res = await ollama_client.post("generate", json={
-#             "model": "sqlcoder:15b",
-#             "stream": False,
-#             "prompt": sql_prompt_race.format(question=data.message)
-#         })
-#
-#         response = res.json()["response"]
-#         sql_statement = response[:response.find("```")]
-#
-#         print(f"sql recieved: {sql_statement}")
-#
-#         try:
-#             df: pd.DataFrame = data_source.sql(sql_statement)
-#         except:
-#             df = pd.DataFrame()
-#
-#         # await connection.send_async(Message(type="chat.response", data={"chat_id": data.chat_id, "message": df.to_markdown()}))
-#         # await connection.send_async(Message(type="chat.response", data={"chat_id": data.chat_id, "message": ""}))
-#
-#         table_summary_prompt = """
-# You are an assistant for question-answering tasks. Use the provided sql query result to answer the question. If you don't know the answer, just say that you don't know. Use three sentences maximum and keep the answer concise.
-# Question: {question}
-# Query Result: {query_result}
-# Answer:"""
-#
-#         print(table_summary_prompt.format(question=data.message, query_result=df.to_markdown()))
-#
-#         async with ollama_client.stream(
-#             "POST",
-#             "chat",
-#             json={
-#                 "model": "openhermes2",
-#                 "stream": True,
-#                 "messages": [{"role": "user", "content": table_summary_prompt.format(question=data.message, query_result=df.to_markdown())}]
-#             },
-#             timeout=None,
-#         ) as stream:
-#             async for chunk in stream.aiter_text():
-#                 try:
-#                     response = json.loads(chunk)
-#                 except json.JSONDecodeError:
-#                     break
-#                 llm_response = response["message"]["content"]
-#
-#                 await connection.send_async(
-#                     Message(
-#                         type="chat.response",
-#                         data={"chat_id": data.chat_id, "message": llm_response},
-#                     )
-#                 )
-=======
-    try:
-        async with httpx.AsyncClient(
-            base_url="http://localhost:11434/api/"
-        ) as ollama_client:
-            async with ollama_client.stream(
-                "POST",
-                "chat",
-                json={
-                    "model": "openhermes2",
-                    "stream": True,
-                    "messages": [{"role": "user", "content": data.message}],
-                },
-                timeout=None,
-            ) as stream:
-                async for chunk in stream.aiter_text():
-                    try:
-                        response = json.loads(chunk)
-                    except json.JSONDecodeError:
-                        break
-                    llm_response = response["message"]["content"]
-
-                    await connection.send_async(
-                        Message(
-                            type="chat.response",
-                            data={"chat_id": data.chat_id, "message": llm_response},
-                        )
-                    )
+        )
     except Exception as e:
         logger.exception(e)
         msg = Message(
@@ -557,5 +488,4 @@
                 },
             },
         )
-        await connection.send_async(msg)
->>>>>>> 37237eee
+        await connection.send_async(msg)