"""
Local proxy object for the spotlight server process
"""

import platform
import signal
import threading
from queue import Queue, Empty
import socket
import atexit

import os
import sys
import secrets
import multiprocessing
import multiprocessing.connection
import subprocess
from typing import Optional, Any

import pandas as pd

from renumics.spotlight.logging import logger
from renumics.spotlight.settings import settings

from renumics.spotlight.develop.vite import Vite

from renumics.spotlight.app_config import AppConfig


class Server:
    """
    Local proxy object for the spotlight server process
    """

    # pylint: disable=too-many-instance-attributes

    _host: str
    _port: int
    _requested_port: int

    _vite: Optional[Vite]

    process: Optional[subprocess.Popen]

    _startup_event: threading.Event

    connection: Optional[multiprocessing.connection.Connection]
    _connection_message_queue: Queue
    _connection_thread: threading.Thread
    _connection_thread_online: threading.Event
    _connection_authkey: str
    _connection_listener: multiprocessing.connection.Listener

    _df_receive_queue: Queue

    connected_frontends: int
    _all_frontends_disconnected: threading.Event
    _any_frontend_connected: threading.Event

    def __init__(self, host: str = "127.0.0.1", port: int = 8000) -> None:
        self._vite = None

        self._app_config = AppConfig()

        self._host = host
        self._requested_port = port
        self._port = self._requested_port
        self.process = None

        self.connected_frontends = 0
        self._any_frontend_connected = threading.Event()
        self._all_frontends_disconnected = threading.Event()

        self.connection = None
        self._connection_message_queue = Queue()
        self._connection_authkey = secrets.token_hex(16)
        self._connection_listener = multiprocessing.connection.Listener(
            ("127.0.0.1", 0), authkey=self._connection_authkey.encode()
        )

        self._startup_event = threading.Event()
        self._startup_complete_event = threading.Event()

        self._connection_thread_online = threading.Event()
        self._connection_thread = threading.Thread(
            target=self._handle_connections, daemon=True
        )

        self._df_receive_queue = Queue()

        atexit.register(self.stop)

    def __del__(self) -> None:
        self.stop()
        atexit.unregister(self.stop)

    def start(self, config: AppConfig) -> None:
        """
        Start the server process, if it is not running already
        """
        if self.process:
            return

        self._app_config = config

        # launch connection thread
        self._connection_thread = threading.Thread(
            target=self._handle_connections, daemon=True
        )
        self._connection_thread.start()
        self._connection_thread_online.wait()
        env = {
            **os.environ.copy(),
            "CONNECTION_PORT": str(self._connection_listener.address[1]),
            "CONNECTION_AUTHKEY": self._connection_authkey,
        }

        # start vite in dev mode
        if settings.dev:
            self._vite = Vite()
            self._vite.start()
            env["VITE_URL"] = self._vite.url

        sock = socket.socket()
        sock.setsockopt(socket.SOL_SOCKET, socket.SO_REUSEADDR, 1)
        sock.bind((self._host, self._port))
        self._port = sock.getsockname()[1]

        command = [
            sys.executable,
            "-m",
            "uvicorn",
            "renumics.spotlight.app:SpotlightApp",
            "--host",
            self._host,
            "--log-level",
            "critical",
            "--http",
            "httptools",
            "--ws",
            "websockets",
            "--timeout-graceful-shutdown",
            str(2),
            "--factory",
        ]
        if platform.system() == "Windows":
            command += ["--port", str(self._port)]
            sock.close()
        else:
            command += ["--fd", str(sock.fileno())]

        if settings.dev:
            command.extend(["--reload"])

        # start uvicorn
        # pylint: disable=consider-using-with
        self.process = subprocess.Popen(
            command,
            env=env,
            pass_fds=None if platform.system() == "Windows" else (sock.fileno(),),
<<<<<<< HEAD
            creationflags=subprocess.CREATE_NEW_PROCESS_GROUP  # type: ignore
            if platform.system() == "Windows"
            else 0,
=======
            stdout=None if settings.verbose else subprocess.DEVNULL,
            stderr=None if settings.verbose else subprocess.DEVNULL,
>>>>>>> 0b832377
        )
        if platform.system() != "Windows":
            sock.close()
        self._startup_complete_event.wait(timeout=120)

    def stop(self) -> None:
        """
        Stop the server process if it is running
        """
        if not self.process:
            return

        if self._vite:
            self._vite.stop()

        self.process.terminate()
        try:
            self.process.wait(3)
        except subprocess.TimeoutExpired:
            if platform.system() == "Windows":
                self.process.send_signal(
                    signal.CTRL_C_EVENT  # type: ignore # pylint: disable=no-member
                )
                try:
                    self.process.wait(1)
                except subprocess.TimeoutExpired:
                    self.process.send_signal(
                        signal.CTRL_BREAK_EVENT  # type: ignore # pylint: disable=no-member
                    )
            else:
                self.process.kill()
        self.process.wait(1)
        self.process = None

        self._connection_thread.join(0.1)
        self._connection_thread_online.clear()

        self._port = self._requested_port

        self._startup_event.clear()
        self._startup_complete_event.clear()

    @property
    def running(self) -> bool:
        """
        Is the server process running?
        """
        return self.process is not None

    @property
    def port(self) -> int:
        """
        The server's tcp port
        """
        return self._port

    def update(self, config: AppConfig) -> None:
        """
        Update app config
        """
        self._app_config = config
        self.send({"kind": "update", "data": config})

    def get_df(self) -> Optional[pd.DataFrame]:
        """
        Request and return the current DafaFrame from the server process (if possible)
        """
        self.send({"kind": "get_df"})
        return self._df_receive_queue.get(block=True)

    def _handle_message(self, message: Any) -> None:
        try:
            kind = message["kind"]
        except KeyError:
            logger.error(f"Malformed message from client process:\n\t{message}")
            return

        if kind == "startup":
            self._startup_event.set()
            self.update(self._app_config)
        elif kind == "startup_complete":
            self._startup_complete_event.set()
        elif kind == "frontend_connected":
            self.connected_frontends = message["data"]
            self._all_frontends_disconnected.clear()
            self._any_frontend_connected.set()
        elif kind == "frontend_disconnected":
            self.connected_frontends = message["data"]
            if self.connected_frontends == 0:
                self._any_frontend_connected.clear()
                self._all_frontends_disconnected.set()
        elif kind == "df":
            self._df_receive_queue.put(message["data"])
        else:
            logger.warning(f"Unknown message from client process:\n\t{message}")

    def send(self, message: Any, queue: bool = False) -> None:
        """
        Send a messge to the server process
        """
        if self.connection:
            self.connection.send(message)
        elif queue:
            self._connection_message_queue.put(message)

    def refresh_frontends(self) -> None:
        """
        Refresh all connected frontends
        """
        self.send({"kind": "refresh_frontends"})

    def _handle_connections(self) -> None:
        self._connection_thread_online.set()
        while True:
            self.connection = self._connection_listener.accept()

            # send messages from queue
            while True:
                try:
                    message = self._connection_message_queue.get(block=False)
                except Empty:
                    break
                else:
                    self.connection.send(message)
                    self._connection_message_queue.task_done()

            while True:
                try:
                    msg = self.connection.recv()
                except EOFError:
                    self.connection = None
                    break
                self._handle_message(msg)

    def wait_for_frontend_disconnect(self, grace_period: float = 5) -> None:
        """
        Wait for all frontends to disconnect
        """

        while True:
            self._all_frontends_disconnected.wait()
            if not self._any_frontend_connected.wait(timeout=grace_period):
                return<|MERGE_RESOLUTION|>--- conflicted
+++ resolved
@@ -158,14 +158,11 @@
             command,
             env=env,
             pass_fds=None if platform.system() == "Windows" else (sock.fileno(),),
-<<<<<<< HEAD
             creationflags=subprocess.CREATE_NEW_PROCESS_GROUP  # type: ignore
             if platform.system() == "Windows"
             else 0,
-=======
             stdout=None if settings.verbose else subprocess.DEVNULL,
             stderr=None if settings.verbose else subprocess.DEVNULL,
->>>>>>> 0b832377
         )
         if platform.system() != "Windows":
             sock.close()
