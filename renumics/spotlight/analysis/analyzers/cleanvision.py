--- conflicted
+++ resolved
@@ -103,22 +103,14 @@
 
 
 @data_analyzer
-<<<<<<< HEAD
-def analyze_with_cleanvision(data_store: DataStore) -> Iterable[DataIssue]:
-=======
 def analyze_with_cleanvision(
-    data_source: DataSource, columns: List[str], dtypes: ColumnTypeMapping
+    data_store: DataStore, columns: List[str]
 ) -> Iterable[DataIssue]:
->>>>>>> 32946d35
     """
     find image issues using cleanvision
     """
 
-<<<<<<< HEAD
-    image_columns = [col for col, dtype in data_store.dtypes.items() if dtype == Image]
-=======
-    image_columns = [col for col in columns if dtypes.get(col) == Image]
->>>>>>> 32946d35
+    image_columns = [col for col in columns if data_store.dtypes.get(col) == Image]
 
     for column_name in image_columns:
         # load image data from data source
